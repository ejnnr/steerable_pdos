
from e2cnn.kernels import KernelBasis, EmptyBasisException
from e2cnn.gspaces import *
from e2cnn.group import Representation
from e2cnn.nn import FieldType
from .. import utils

from .basisexpansion import BasisExpansion
from .basisexpansion_singleblock import block_basisexpansion

from collections import defaultdict

from typing import Callable, List, Iterable, Dict, Union

import torch
import numpy as np


__all__ = ["BlocksBasisExpansion"]


class BlocksBasisExpansion(BasisExpansion):
    
    def __init__(self,
                 in_type: FieldType,
                 out_type: FieldType,
                 basis_generator: Callable[[Representation, Representation], KernelBasis],
                 points: np.ndarray,
                 basis_filter: Callable[[dict], bool] = None,
                 recompute: bool = False,
                 method: str = "kernel",
                 **kwargs
                 ):
        r"""
        
        With this algorithm, the expansion is done on the intertwiners of the fields' representations pairs in input and
        output.
        
        Args:
            in_type (FieldType): the input field type
            out_type (FieldType): the output field type
            basis_generator (callable): method that generates the analytical filter basis
            points (~numpy.ndarray): points where the analytical basis should be sampled
            basis_filter (callable, optional): filter for the basis elements. Should take a dictionary containing an
                                               element's attributes and return whether to keep it or not.
            recompute (bool, optional): whether to recompute new bases or reuse, if possible, already built tensors.
            **kwargs: keyword arguments to be passed to ```basis_generator```
        
        Attributes:
            S (int): number of points where the filters are sampled
            
        """

        assert in_type.gspace == out_type.gspace
        assert isinstance(in_type.gspace, GeneralOnR2)
        
        super(BlocksBasisExpansion, self).__init__()
        self._in_type = in_type
        self._out_type = out_type
        self._input_size = in_type.size
        self._output_size = out_type.size
        self.points = points
        
        # int: number of points where the filters are sampled
        if isinstance(points, list):
            self.S = len(points) ** 2
        elif isinstance(points, tuple):
            self.S = len(points[0]) * len(points[1])
        else:
            # int: number of points where the filters are sampled
            self.S = self.points.shape[1]

        space = in_type.gspace

        # we group the basis vectors by their input and output representations
        _block_expansion_modules = {}
        
        # iterate through all different pairs of input/output representationions
        # and, for each of them, build a basis
        for i_repr in in_type._unique_representations:
            for o_repr in out_type._unique_representations:
                reprs_names = (i_repr.name, o_repr.name)
                try:
                    if method == "kernel":
                        basis = space.build_kernel_basis(i_repr, o_repr, **kwargs)
                    elif method == "diffop":
                        basis = space.build_diffop_basis(i_repr, o_repr, **kwargs)
                    else:
                        raise ValueError(f"Method {method} not recognized, must be 'kernel' or 'diffop'")
                    
<<<<<<< HEAD
                    block_expansion = block_basisexpansion(basis, points, basis_filter, recompute=recompute, **kwargs)
=======
                    basis = basis_generator(i_repr, o_repr, **kwargs)
                    
                    block_expansion = block_basisexpansion(basis, points, basis_filter, recompute=recompute)
>>>>>>> a553296f
                    _block_expansion_modules[reprs_names] = block_expansion
                    
                    # register the block expansion as a submodule
                    self.add_module(f"block_expansion_{reprs_names}", block_expansion)
                    
                except EmptyBasisException:
                    # print(f"Empty basis at {reprs_names}")
                    pass
        
        if len(_block_expansion_modules) == 0:
            print('WARNING! The basis for the block expansion of the filter is empty!')

        self._n_pairs = len(in_type._unique_representations) * len(out_type._unique_representations)

        # the list of all pairs of input/output representations which don't have an empty basis
        self._representations_pairs = sorted(list(_block_expansion_modules.keys()))
        
        # retrieve for each representation in both input and output fields:
        # - the number of its occurrences,
        # - the indices where it occurs and
        # - whether its occurrences are contiguous or not
        self._in_count, _in_indices, _in_contiguous = _retrieve_indices(in_type)
        self._out_count, _out_indices, _out_contiguous = _retrieve_indices(out_type)
        
        # compute the attributes and an id for each basis element (and, so, of each parameter)
        # attributes, basis_ids = _compute_attrs_and_ids(in_type, out_type, _block_expansion_modules)
        basis_ids = _compute_attrs_and_ids(in_type, out_type, _block_expansion_modules)
        
        self._weights_ranges = {}

        last_weight_position = 0

        self._ids_to_basis = {}
        self._basis_to_ids = []
        
        self._contiguous = {}
        
        # iterate through the different group of blocks
        # i.e., through all input/output pairs
        for io_pair in self._representations_pairs:
    
            self._contiguous[io_pair] = _in_contiguous[io_pair[0]] and _out_contiguous[io_pair[1]]
    
            # build the indices tensors
            if self._contiguous[io_pair]:
                # in_indices = torch.LongTensor([
                in_indices = [
                    _in_indices[io_pair[0]].min(),
                    _in_indices[io_pair[0]].max() + 1,
                    _in_indices[io_pair[0]].max() + 1 - _in_indices[io_pair[0]].min()
                ]# )
                # out_indices = torch.LongTensor([
                out_indices = [
                    _out_indices[io_pair[1]].min(),
                    _out_indices[io_pair[1]].max() + 1,
                    _out_indices[io_pair[1]].max() + 1 - _out_indices[io_pair[1]].min()
                ] #)
                
                setattr(self, 'in_indices_{}'.format(io_pair), in_indices)
                setattr(self, 'out_indices_{}'.format(io_pair), out_indices)

            else:
                out_indices, in_indices = torch.meshgrid([_out_indices[io_pair[1]], _in_indices[io_pair[0]]])
                in_indices = in_indices.reshape(-1)
                out_indices = out_indices.reshape(-1)
                
                # register the indices tensors and the bases tensors as parameters of this module
                self.register_buffer('in_indices_{}'.format(io_pair), in_indices)
                self.register_buffer('out_indices_{}'.format(io_pair), out_indices)
                
            # count the actual number of parameters
            total_weights = len(basis_ids[io_pair])

            for i, id in enumerate(basis_ids[io_pair]):
                self._ids_to_basis[id] = last_weight_position + i
            
            self._basis_to_ids += basis_ids[io_pair]
            
            # evaluate the indices in the global weights tensor to use for the basis belonging to this group
            self._weights_ranges[io_pair] = (last_weight_position, last_weight_position + total_weights)
    
            # increment the position counter
            last_weight_position += total_weights
            
    def get_basis_names(self) -> List[str]:
        return self._basis_to_ids
    
    def get_element_info(self, name: Union[str, int]) -> Dict:
        if isinstance(name, str):
            idx = self._ids_to_basis[name]
        else:
            idx = name
        
        reprs_names = None
        relative_idx = None
        for pair, idx_range in self._weights_ranges.items():
            if idx_range[0] <= idx < idx_range[1]:
                reprs_names = pair
                relative_idx = idx - idx_range[0]
                break
        assert reprs_names is not None and relative_idx is not None
        
        block_expansion = getattr(self, f"block_expansion_{reprs_names}")
        block_idx = relative_idx // block_expansion.dimension()
        relative_idx = relative_idx % block_expansion.dimension()
        
        attr = block_expansion.get_element_info(relative_idx).copy()
        
        block_count = 0
        out_irreps_count = 0
        for o, o_repr in enumerate(self._out_type.representations):
            in_irreps_count = 0
            for i, i_repr in enumerate(self._in_type.representations):
            
                if reprs_names == (i_repr.name, o_repr.name):
                    
                    if block_count == block_idx:

                        # retrieve the attributes of each basis element and build a new list of
                        # attributes adding information specific to the current block
                        attr.update({
                            "in_irreps_position": in_irreps_count + attr["in_irrep_idx"],
                            "out_irreps_position": out_irreps_count + attr["out_irrep_idx"],
                            "in_repr": reprs_names[0],
                            "out_repr": reprs_names[1],
                            "in_field_position": i,
                            "out_field_position": o,
                        })
                    
                        # build the ids of the basis vectors
                        # add names and indices of the input and output fields
                        id = '({}-{},{}-{})'.format(i_repr.name, i, o_repr.name, o)
                        # add the original id in the block submodule
                        id += "_" + attr["id"]
                    
                        # update with the new id
                        attr["id"] = id
                        
                        attr["idx"] = idx
                        
                        return attr
                        
                    block_count += 1
                
                in_irreps_count += len(i_repr.irreps)
            out_irreps_count += len(o_repr.irreps)
        
        raise ValueError(f"Parameter with index {idx} not found!")

    def get_basis_info(self) -> Iterable:
        
        out_irreps_counts = [0]
        out_block_counts = defaultdict(list)
        for o, o_repr in enumerate(self._out_type.representations):
            out_irreps_counts.append(out_irreps_counts[-1] + len(o_repr.irreps))
            out_block_counts[o_repr.name].append(o)
            
        in_irreps_counts = [0]
        in_block_counts = defaultdict(list)
        for i, i_repr in enumerate(self._in_type.representations):
            in_irreps_counts.append(in_irreps_counts[-1] + len(i_repr.irreps))
            in_block_counts[i_repr.name].append(i)

        # iterate through the different group of blocks
        # i.e., through all input/output pairs
        idx = 0
        for reprs_names in self._representations_pairs:

            block_expansion = getattr(self, f"block_expansion_{reprs_names}")
            
            for o in out_block_counts[reprs_names[1]]:
                out_irreps_count = out_irreps_counts[o]
                for i in in_block_counts[reprs_names[0]]:
                    in_irreps_count = in_irreps_counts[i]
    
                    # retrieve the attributes of each basis element and build a new list of
                    # attributes adding information specific to the current block
                    for attr in block_expansion.get_basis_info():
                        attr = attr.copy()
                        attr.update({
                            "in_irreps_position": in_irreps_count + attr["in_irrep_idx"],
                            "out_irreps_position": out_irreps_count + attr["out_irrep_idx"],
                            "in_repr": reprs_names[0],
                            "out_repr": reprs_names[1],
                            "in_field_position": i,
                            "out_field_position": o,
                        })
            
                        # build the ids of the basis vectors
                        # add names and indices of the input and output fields
                        id = '({}-{},{}-{})'.format(reprs_names[0], i, reprs_names[1], o)
                        # add the original id in the block submodule
                        id += "_" + attr["id"]
                
                        # update with the new id
                        attr["id"] = id
                        
                        attr["idx"] = idx
                        idx += 1
                
                        yield attr

    def dimension(self) -> int:
        return len(self._ids_to_basis)

    def _expand_block(self, weights, io_pair):
        # retrieve the basis
        block_expansion = getattr(self, f"block_expansion_{io_pair}")

        # retrieve the linear coefficients for the basis expansion
        coefficients = weights[self._weights_ranges[io_pair][0]:self._weights_ranges[io_pair][1]]
    
        # reshape coefficients for the batch matrix multiplication
        coefficients = coefficients.view(-1, block_expansion.dimension())
        
        # expand the current subset of basis vectors and set the result in the appropriate place in the filter
        _filter = block_expansion(coefficients)
        k, o, i, p = _filter.shape
        
        _filter = _filter.view(
            self._out_count[io_pair[1]],
            self._in_count[io_pair[0]],
            o,
            i,
            self.S,
        )
        _filter = _filter.transpose(1, 2)
        return _filter
    
    def forward(self, weights: torch.Tensor) -> torch.Tensor:
        """
        Forward step of the Module which expands the basis and returns the filter built

        Args:
            weights (torch.Tensor): the learnable weights used to linearly combine the basis filters

        Returns:
            the filter built

        """
        assert weights.shape[0] == self.dimension()
        assert len(weights.shape) == 1
    
        if self._n_pairs == 1:
            # if there is only one block (i.e. one type of input field and one type of output field),
            #  we can return the expanded block immediately, instead of copying it inside a preallocated empty tensor
            io_pair = self._representations_pairs[0]
            in_indices = getattr(self, f"in_indices_{io_pair}")
            out_indices = getattr(self, f"out_indices_{io_pair}")
            _filter = self._expand_block(weights, io_pair).reshape(out_indices[2], in_indices[2], self.S)
            
        else:
        
            # build the tensor which will contain te filter
            _filter = torch.zeros(self._output_size, self._input_size, self.S, device=weights.device)

            # iterate through all input-output field representations pairs
            for io_pair in self._representations_pairs:
                
                # retrieve the indices
                in_indices = getattr(self, f"in_indices_{io_pair}")
                out_indices = getattr(self, f"out_indices_{io_pair}")
                
                # expand the current subset of basis vectors and set the result in the appropriate place in the filter
                expanded = self._expand_block(weights, io_pair)
                
                if self._contiguous[io_pair]:
                    _filter[
                        out_indices[0]:out_indices[1],
                        in_indices[0]:in_indices[1],
                        :,
                    ] = expanded.reshape(out_indices[2], in_indices[2], self.S)
                else:
                    _filter[
                        out_indices,
                        in_indices,
                        :,
                    ] = expanded.reshape(-1, self.S)

        # return the new filter
        return _filter

    def __hash__(self):
    
        _hash = 0
        for io in self._representations_pairs:
            n_pairs = self._in_count[io[0]] * self._out_count[io[1]]
            _hash += hash(getattr(self, f"block_expansion_{io}")) * n_pairs
    
        return _hash

    def __eq__(self, other):
        if not isinstance(other, BlocksBasisExpansion):
            return False
    
        if self.dimension() != other.dimension():
            return False
    
        if self._representations_pairs != other._representations_pairs:
            return False
    
        for io in self._representations_pairs:
            if self._contiguous[io] != other._contiguous[io]:
                return False
        
            if self._weights_ranges[io] != other._weights_ranges[io]:
                return False
        
            if self._contiguous[io]:
                if getattr(self, f"in_indices_{io}") != getattr(other, f"in_indices_{io}"):
                    return False
                if getattr(self, f"out_indices_{io}") != getattr(other, f"out_indices_{io}"):
                    return False
            else:
                if torch.any(getattr(self, f"in_indices_{io}") != getattr(other, f"in_indices_{io}")):
                    return False
                if torch.any(getattr(self, f"out_indices_{io}") != getattr(other, f"out_indices_{io}")):
                    return False
        
            if getattr(self, f"block_expansion_{io}") != getattr(other, f"block_expansion_{io}"):
                return False
    
        return True


def _retrieve_indices(type: FieldType):
    fiber_position = 0
    _indices = defaultdict(list)
    _count = defaultdict(int)
    _contiguous = {}
    
    for repr in type.representations:
        _indices[repr.name] += list(range(fiber_position, fiber_position + repr.size))
        fiber_position += repr.size
        _count[repr.name] += 1
    
    for name, indices in _indices.items():
        # _contiguous[o_name] = indices == list(range(indices[0], indices[0]+len(indices)))
        _contiguous[name] = utils.check_consecutive_numbers(indices)
        _indices[name] = torch.LongTensor(indices)
    
    return _count, _indices, _contiguous


def _compute_attrs_and_ids(in_type, out_type, block_submodules):
    
    basis_ids = defaultdict(lambda: [])
    
    # iterate over all blocks
    # each block is associated to an input/output representations pair
    out_fiber_position = 0
    out_irreps_count = 0
    for o, o_repr in enumerate(out_type.representations):
        in_fiber_position = 0
        in_irreps_count = 0
        for i, i_repr in enumerate(in_type.representations):
            
            reprs_names = (i_repr.name, o_repr.name)
            
            # if a basis for the space of kernels between the current pair of representations exists
            if reprs_names in block_submodules:
                
                # retrieve the attributes of each basis element and build a new list of
                # attributes adding information specific to the current block
                ids = []
                for attr in block_submodules[reprs_names].get_basis_info():
                    # build the ids of the basis vectors
                    # add names and indices of the input and output fields
                    id = '({}-{},{}-{})'.format(i_repr.name, i, o_repr.name, o)
                    # add the original id in the block submodule
                    id += "_" + attr["id"]
                    
                    ids.append(id)

                # append the ids of the basis vectors
                basis_ids[reprs_names] += ids
            
            in_fiber_position += i_repr.size
            in_irreps_count += len(i_repr.irreps)
        out_fiber_position += o_repr.size
        out_irreps_count += len(o_repr.irreps)
        
    # return attributes, basis_ids
    return basis_ids<|MERGE_RESOLUTION|>--- conflicted
+++ resolved
@@ -88,13 +88,9 @@
                     else:
                         raise ValueError(f"Method {method} not recognized, must be 'kernel' or 'diffop'")
                     
-<<<<<<< HEAD
-                    block_expansion = block_basisexpansion(basis, points, basis_filter, recompute=recompute, **kwargs)
-=======
                     basis = basis_generator(i_repr, o_repr, **kwargs)
                     
                     block_expansion = block_basisexpansion(basis, points, basis_filter, recompute=recompute)
->>>>>>> a553296f
                     _block_expansion_modules[reprs_names] = block_expansion
                     
                     # register the block expansion as a submodule
