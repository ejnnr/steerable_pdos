
# from __future__ import annotations

from abc import ABC, abstractmethod
from typing import Tuple, Callable, Iterable, List, Any, Dict

import e2cnn.group
import numpy as np
from scipy import sparse

__all__ = ["Group"]


class Group(ABC):
    
    def __init__(self, name: str, continuous: bool, abelian: bool):
        r"""
        Abstract class defining the interface of a group.
        
        Args:
            name (str): name identifying the group
            continuous (bool): whether the group is non-finite or finite
            abelian (bool): whether the group is *abelian* (commutative)
            
        Attributes:
            ~.name (str): Name identifying the group
            ~.continuous (bool): Whether it is a non-finite or a finite group
            ~.abelian (bool): Whether it is an *abelian* group (i.e. if the group law is commutative)
            ~.identity : Identity element of the group. The identity element :math:`e` satisfies the
                following property :math:`\forall\ g \in G,\ g \cdot e = e \cdot g= g`

        """
        
        self.name = name
        
        self.continuous = continuous
        
        self.abelian = abelian
        
        self._irreps = {}
        
        self._representations = {}
        
        if self.continuous:
            self.elements = None
            self.elements_names = None
        else:
            self.elements = []
            self.elements_names = []
        
        self.identity = None
        
        self._subgroups = {}
            
    def order(self) -> int:
        r"""
        Returns the number of elements in this group if it is a finite group, otherwise -1 is returned
        
        Returns:
            the size of the group or ``-1`` if it is a continuous group

        """
        if self.elements is not None:
            return len(self.elements)
        else:
            return -1
    
    @abstractmethod
    def combine(self, e1, e2):
        r"""

        Method that returns the combination of two group elements according to the *group law*.
        
        Args:
            e1: an element of the group
            e2: another element of the group
    
        Returns:
            the group element :math:`e_1 \cdot e_2`
            
        """
        pass

    @abstractmethod
    def inverse(self, element):
        r"""
        Method that returns the inverse in the group of the element given as input

        Args:
            element: an element of the group

        Returns:
            its inverse
        """
        pass

    @abstractmethod
    def is_element(self, element) -> bool:
        r"""
        Check whether the input is an element of this group or not.

        Args:
            element: input object to test

        Returns:
            if the input is an element of the group

        """
        pass

    @abstractmethod
    def equal(self, e1, e2) -> bool:
        r"""
        Method that checks whether the two inputs are the same element of the group.

        This is especially useful for continuous groups with periodicity; see for instance
        :meth:`e2cnn.group.SO2.equal`.

        Args:
            e1: an element of the group
            e2: another element of the group

        Returns:
            if they are equal

        """
        pass

    @abstractmethod
    def __eq__(self, other):
        pass

    @abstractmethod
    def subgroup(self, id) -> Tuple['Group', Callable, Callable]:
        r"""
        Restrict the current group to the subgroup identified by the input ``id``.

        Args:
            id: the identifier of the subgroup

        Returns:
            a tuple containing

                - the subgroup,

                - a function which maps an element of the subgroup to its inclusion in the original group and

                -a function which maps an element of the original group to the corresponding element in the subgroup (returns None if the element is not contained in the subgroup)

        """
        pass

    @property
<<<<<<< HEAD
    def irreps(self) -> Dict[int, 'IrreducibleRepresentation']:
=======
    def irreps(self) -> Dict[str, e2cnn.group.IrreducibleRepresentation]:
>>>>>>> 54d01920
        r"""
        Dictionary containing all irreducible representations (:class:`~e2cnn.group.IrreducibleRepresentation`)
        instantiated for this group.

        Returns:
            a dictionary containing all irreducible representations built

        """
        return self._irreps

    @property
<<<<<<< HEAD
    def representations(self) -> Dict[int, 'Representation']:
=======
    def representations(self) -> Dict[str, e2cnn.group.Representation]:
>>>>>>> 54d01920
        r"""
        Dictionary containing all representations (:class:`~e2cnn.group.Representation`)
        instantiated for this group.

        Returns:
            a dictionary containing all representations built

        """
        return self._representations

    @property
    @abstractmethod
<<<<<<< HEAD
    def trivial_representation(self) -> 'Representation':
=======
    def trivial_representation(self) -> e2cnn.group.IrreducibleRepresentation:
>>>>>>> 54d01920
        r"""
        Builds the trivial representation of the group.
        The trivial representation is a 1-dimensional representation which maps any element to 1,
        i.e. :math:`\forall g \in G,\ \rho(g) = 1`.
        
        Returns:
            the trivial representation of the group

        """
        pass

    @abstractmethod
    def irrep(self, *id) -> 'IrreducibleRepresentation':
        r"""

        Builds the irreducible representation (:class:`~e2cnn.group.IrreducibleRepresentation`) of the group which is
        specified by the input arguments.

        .. seealso ::

            Check the documentation of the specific group subclass used for more information on the valid ``id`` values.

        Args:
            *id: parameters identifying the specific irrep.

        Returns:
            the irrep built

        """
        pass

    @property
    def regular_representation(self) -> 'Representation':
        r"""
        Builds the regular representation of the group if the group has a *finite* number of elements;
        returns ``None`` otherwise.
        
        The regular representation of a finite group :math:`G` acts on a vector space :math:`\R^{|G|}` by permuting its
        axes.
        Specifically, associating each axis :math:`e_g` of :math:`\R^{|G|}` to an element :math:`g \in G`, the
        representation of an element :math:`\tilde{g}\in G` is a permutation matrix which maps :math:`e_g` to
        :math:`e_{\tilde{g}g}`.
        For instance, the regular representation of the group :math:`C_4` with elements
        :math:`\{r^k | k=0,\dots,3 \}` is instantiated by:
        
        +-----------------------------------+------------------------------------------------------------------------------------------------------------+------------------------------------------------------------------------------------------------------------+------------------------------------------------------------------------------------------------------------+------------------------------------------------------------------------------------------------------------+
        |    :math:`g`                      |          :math:`e`                                                                                         |          :math:`r`                                                                                         |        :math:`r^2`                                                                                         |        :math:`r^3`                                                                                         |
        +===================================+============================================================================================================+============================================================================================================+============================================================================================================+============================================================================================================+
        |  :math:`\rho_\text{reg}^{C_4}(g)` | :math:`\begin{bmatrix} 1 & 0 & 0 & 0 \\ 0 & 1 & 0 & 0 \\  0 & 0 & 1 & 0 \\ 0 & 0 & 0 & 1 \\ \end{bmatrix}` | :math:`\begin{bmatrix} 0 & 0 & 0 & 1 \\ 1 & 0 & 0 & 0 \\  0 & 1 & 0 & 0 \\ 0 & 0 & 1 & 0 \\ \end{bmatrix}` | :math:`\begin{bmatrix} 0 & 0 & 1 & 0 \\ 0 & 0 & 0 & 1 \\  1 & 0 & 0 & 0 \\ 0 & 1 & 0 & 0 \\ \end{bmatrix}` | :math:`\begin{bmatrix} 0 & 1 & 0 & 0 \\ 0 & 0 & 1 & 0 \\  0 & 0 & 0 & 1 \\ 1 & 0 & 0 & 0 \\ \end{bmatrix}` |
        +-----------------------------------+------------------------------------------------------------------------------------------------------------+------------------------------------------------------------------------------------------------------------+------------------------------------------------------------------------------------------------------------+------------------------------------------------------------------------------------------------------------+
        
        A vector :math:`v=\sum_g v_g e_g` in :math:`\R^{|G|}` can be interpreted as a scalar function
        :math:`v:G \to \R,\, g \mapsto v_g` on :math:`G`.
        
        Returns:
            the regular representation of the group

        """
        if self.order() < 0:
            raise ValueError(f"Regular representation is supported only for finite groups but "
                             f"the group {self.name} has an infinite number of elements")
        else:
            if "regular" not in self.representations:
                irreps, change_of_basis, change_of_basis_inv = e2cnn.group.representation.build_regular_representation(self)
                supported_nonlinearities = ['pointwise', 'norm', 'gated', 'concatenated']
                self.representations["regular"] = e2cnn.group.Representation(self,
                                                                             "regular",
                                                                             [r.name for r in irreps],
                                                                             change_of_basis,
                                                                             supported_nonlinearities,
                                                                             change_of_basis_inv=change_of_basis_inv,
                                                                             )
            return self.representations["regular"]

    def quotient_representation(self, subgroup_id) -> 'Representation':
        r"""
        Builds the quotient representation of the group with respect to the subgroup identified by the
        input ``subgroup_id``.
        
        Similar to :meth:`~e2cnn.group.Group.regular_representation`, the quotient representation
        :math:`\rho_\text{quot}^{G/H}` of :math:`G` w.r.t. a subgroup :math:`H` acts on :math:`\R^{|G|/|H|}` by
        permuting its axes.
        Labeling the axes by the cosets :math:`gH` in the quotient space :math:`G/H`, it can be defined via its action
        :math:`\rho_\text{quot}^{G/H}(\tilde{g})e_{gH}=e_{\tilde{g}gH}`.

        Regular and trivial representations are two specific cases of quotient representations obtained by choosing
        :math:`H=\{e\}` or :math:`H=G`, respectively.
        Vectors in the representation space :math:`\R^{|G|/|H|}` can be viewed as scalar functions on the quotient
        space :math:`G/H`.
        
        The quotient representation :math:`\rho_\text{quot}^{G/H}` can also be defined as the
        :meth:`~e2cnn.group.Group.induced_representation` from the trivial representation of the subgroup :math:`H`.
        
        Args:
            subgroup_id: identifier of the subgroup
        
        Returns:
            the quotient representation of the group

        """
        
        name = f"quotient[{subgroup_id}]"
        
        if name not in self.representations:
            subgroup, _, _ = self.subgroup(subgroup_id)
            
            supported_nonlinearities = _induced_nonlinearities(subgroup.trivial_representation)
            
            irreps, change_of_basis, change_of_basis_inv = self._induced_from_irrep(subgroup_id,
                                                                                    subgroup.trivial_representation)
            self.representations[name] = e2cnn.group.Representation(self,
                                                                    name,
                                                                    [r.name for r in irreps],
                                                                    change_of_basis,
                                                                    supported_nonlinearities,
                                                                    change_of_basis_inv=change_of_basis_inv,
                                                                    )

        return self.representations[name]

    def induced_representation(self, subgroup_id, repr: 'Representation') -> 'Representation':
        r"""
        Builds the induced representation from the input representation ``repr`` of the subgroup identified by
        the input ``subgroup_id``.
        
        Args:
            subgroup_id: identifier of the subgroup
            repr (Representation): the representation of the subgroup
            

        Returns:
            the induced representation of the group

        """
        
        assert repr.irreducible, "Induction from general representations is not supported yet"
        
        name = f"induced[{subgroup_id}][{repr.name}]"
        if name not in self.representations:

            supported_nonlinearities = _induced_nonlinearities(repr)

            irreps, change_of_basis, change_of_basis_inv = self._induced_from_irrep(subgroup_id, repr)
            self.representations[name] = e2cnn.group.Representation(self,
                                                                    name,
                                                                    [r.name for r in irreps],
                                                                    change_of_basis,
                                                                    supported_nonlinearities,
                                                                    change_of_basis_inv=change_of_basis_inv,
                                                                    )

        return self.representations[name]

    def _induced_from_irrep(self, subgroup_id: Tuple[float, int],
                            repr: 'IrreducibleRepresentation',
                            ) -> Tuple[List['IrreducibleRepresentation'], np.ndarray, np.ndarray]:
    
        r"""
        Builds the induced representation from the input *irreducible* representation ``repr`` of the subgroup
        identified by the input ``subgroup_id``.
        
        Args:
            subgroup_id: identifier of the subgroup
            repr (Representation): the representation of the subgroup
            

        Returns:
            a tuple containing the list of irreps, the change of basis and the inverse change of basis of
            the induced representation

        """
    
        assert repr.irreducible
    
        # The method only supports *finite* group
        if self.order() < 0:
            raise ValueError(f"Only finite group are supported for induction but you tried to induce to the group "
                             f"{self.name} which has an infinite number of elements")
        else:
            return e2cnn.group.representation.build_induced_representation(self, subgroup_id, repr)

    def restrict_representation(self, id, repr: 'Representation') -> 'Representation':
        r"""

        Restrict the input :class:`~e2cnn.group.Representation` to the subgroup identified by ``id``.
        
        Any representation :math:`\rho : G \to \GL{\R^n}` can be uniquely restricted to a representation
        of a subgroup :math:`H < G` by restricting its domain of definition:

        .. math ::

            \Res{H}{G}(\rho): H \to \GL{{\R}^n},\ h \mapsto \rho\big|_H(h)
        
        .. seealso ::

            Check the documentation of the method :meth:`~e2cnn.group.Group.subgroup()` of the group used to see
            the available subgroups and accepted ids.

        Args:
            id: identifier of the subgroup
            repr (Representation): the representation to restrict

        Returns:
            the restricted representation

        """
    
        assert repr.group == self
    
        sg, _, _ = self.subgroup(id)
    
        # First, restrict each irrep in the representation
    
        irreps_changes_of_basis = []
        irreps = []
    
        for irr in repr.irreps:
            irrep_cob, reduced_irreps = self._restrict_irrep(irr, id)
            size = self.irreps[irr].size
            assert irrep_cob.shape == (size, size)
        
            irreps_changes_of_basis.append(irrep_cob)
            irreps += reduced_irreps
    
        # concatenate the restricted irreps and merge the representation's change of basis with the
        # restricted irreps' change of basis matrices
        irreps_changes_of_basis = sparse.block_diag(irreps_changes_of_basis, format='csc')
        change_of_basis = repr.change_of_basis @ irreps_changes_of_basis
    
        name = f"{self.name}:{repr.name}"
    
        resr = e2cnn.group.Representation(sg,
                                          name,
                                          irreps,
                                          change_of_basis,
                                          repr.supported_nonlinearities)
    
        if resr.is_trivial() and 'pointwise' not in repr.supported_nonlinearities:
            resr.supported_nonlinearities.add("pointwise")
    
        return resr

    @abstractmethod
    def _restrict_irrep(self, irrep: str, id) -> Tuple[np.matrix, List[str]]:
        pass

    @abstractmethod
    def testing_elements(self) -> Iterable[Any]:
        r"""
        A finite number of group elements to use for testing.
        """
        pass

    @staticmethod
    @abstractmethod
    def _generator(*inputs) -> 'Group':
        pass


def _induced_nonlinearities(repr: 'Representation'):
    
    supported_nonlinearities = []
    
    if 'pointwise' in repr.supported_nonlinearities:
        supported_nonlinearities.append('pointwise')
    if 'concatenated' in repr.supported_nonlinearities:
        supported_nonlinearities.append('concatenated')
    if 'gated' in repr.supported_nonlinearities:
        supported_nonlinearities.append('gated')
        for nl in repr.supported_nonlinearities:
            if nl.startswith('induced_gated'):
                supported_nonlinearities.append(nl)
                break
        else:
            supported_nonlinearities.append(f'induced_gated_{repr.size}')
    if 'norm' in repr.supported_nonlinearities:
        supported_nonlinearities.append('norm')
        for nl in repr.supported_nonlinearities:
            if nl.startswith('induced_norm'):
                supported_nonlinearities.append(nl)
                break
        else:
            supported_nonlinearities.append(f'induced_norm_{repr.size}')
    if 'gate' in repr.supported_nonlinearities or 'induced_gate' in repr.supported_nonlinearities:
        supported_nonlinearities.append('induced_gate')

    # 'vectorfield' not always supported by the induced representation so they are not added

    return supported_nonlinearities<|MERGE_RESOLUTION|>--- conflicted
+++ resolved
@@ -151,11 +151,7 @@
         pass
 
     @property
-<<<<<<< HEAD
-    def irreps(self) -> Dict[int, 'IrreducibleRepresentation']:
-=======
     def irreps(self) -> Dict[str, e2cnn.group.IrreducibleRepresentation]:
->>>>>>> 54d01920
         r"""
         Dictionary containing all irreducible representations (:class:`~e2cnn.group.IrreducibleRepresentation`)
         instantiated for this group.
@@ -167,11 +163,7 @@
         return self._irreps
 
     @property
-<<<<<<< HEAD
-    def representations(self) -> Dict[int, 'Representation']:
-=======
     def representations(self) -> Dict[str, e2cnn.group.Representation]:
->>>>>>> 54d01920
         r"""
         Dictionary containing all representations (:class:`~e2cnn.group.Representation`)
         instantiated for this group.
@@ -184,11 +176,7 @@
 
     @property
     @abstractmethod
-<<<<<<< HEAD
-    def trivial_representation(self) -> 'Representation':
-=======
     def trivial_representation(self) -> e2cnn.group.IrreducibleRepresentation:
->>>>>>> 54d01920
         r"""
         Builds the trivial representation of the group.
         The trivial representation is a 1-dimensional representation which maps any element to 1,
